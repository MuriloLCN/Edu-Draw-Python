import gc

import pygame.image

from src.EduDraw import edudraw
import time

s = edudraw.EduDraw(500, 500, False)
d = edudraw.EduDraw(250, 250, True)

flag_done = False
tests = []

end = 0
start = time.time()

antialias = False

# Note: This is just a test picture, nothing special
img = pygame.image.load(r"Image\path\goes\here")

def pressed(data):
    global antialias
    antialias = not antialias


def setup():
    # s.frame_rate(50)
    s.deltatime = 0
    s.set_controls(key_down=pressed)

flag_has_null = False

def draw():
    global flag_done, start, end, flag_has_null

    # print(s._get_data_object().custom_font_object)

    if antialias:
        s.toggle_antialiasing()

    if len(tests) == 0:
        # d.quit()
        if flag_done:
            s.quit()
            end = time.time()
            print(f"Test done: {str(test_null_mode)}, Elapsed time: {end - start}, Avg. FPS: {s.frame_count / (end - start)}")
            print(f"Avg. fps for inner instance: {d.frame_count / (end - start)}")
            print("All tests done.")
            return
        else:
            if not flag_has_null:
                start = time.time()
                d.start(dummy, inner_drawing, "This should not appear")
                flag_has_null = True
            test_null_mode()
    else:
        tests[-1]()
        if flag_done:
            end = time.time()
            test_ran = tests.pop()
            flag_done = False
            print(f"Test done: {str(test_ran)}, Elapsed time: {end - start}, Avg. FPS: {s.frame_count / (end - start)}")
            start = time.time()
            s.frame_count = 0
            gc.collect()
            # d.frame_count = 0


def dummy():
    pass

position = [d.width/2, d.height//2]
velocity = [3, 4]
def inner_drawing():
    global position, velocity
    if position[0] < 0 or position[0] > d.width:
        velocity[0] *= -1

    if position[1] < 0 or position[1] > d.height:
        velocity[1] *= -1

    position[0] += velocity[0]
    position[1] += velocity[1]

    d.fill((255, 0, 0))
    d.stroke((0, 0, 255))
    d.circle(position[0], position[1], 5)

    d.rect_mode('CENTER')
    d.image(img, d.width // 2, s.height // 2, d.width // 2, s.height // 2, True)


def test_rect_mode():
    global flag_done
    s.background((200, 200, 200))

    s.no_fill()

    s.stroke((255, 0, 0))
    s.rect(50, 25, 100, 50)  # Rectangle with RECT_MODE as TOP_LEFT

    s.stroke((0, 0, 255))
    s.rect_mode('CENTER')
    s.rect(50, 25, 100, 50)  # Same rectangle with RECT_MODE as CENTER

    s.stroke((0, 0, 0))
    s.stroke_weight(3)
    s.point(50, 25)  # Point at the (x,y) coordinates passed in for the rectangles above
    if s.frame_count > 60:
        flag_done = True


tests.append(test_rect_mode)


def test_circle_mode():
    global flag_done
    s.background((200, 200, 200))

    s.no_fill()
    s.stroke_weight(3)

    # Three circles at the same starting pos. with circle_mode as TOP_LEFT
    s.circle_mode('TOP_LEFT')

    s.stroke((255, 0, 0))
    s.circle(50, 50, 25)

    s.stroke((0, 255, 0))
    s.circle(50, 50, 18)

    s.stroke((0, 0, 255))
    s.circle(50, 50, 8)

    # Three circles at the same starting pos. with circle_mode as CENTER
    s.circle_mode('CENTER')

    s.circle(150, 50, 25)
    s.stroke((255, 0, 0))
    s.circle(150, 50, 18)
    s.stroke((0, 255, 0))
    s.circle(150, 50, 8)

    s.stroke((0, 0, 0))
    s.point(150, 50)
    s.point(50, 50)
    if s.frame_count > 60:
        flag_done = True


tests.append(test_circle_mode)


def test_fill_no_fill():
    global flag_done
    s.background((255, 255, 255))

    s.stroke_weight(2)
    s.no_fill()
    s.stroke((0, 255, 0))
    s.square(50, 50, 50)

    s.fill((255, 255, 0))
    s.circle(100, 150, 25)
    if s.frame_count > 60:
        flag_done = True


tests.append(test_fill_no_fill)

pygame.font.init()

font1 = pygame.font.Font(pygame.font.match_font('arial', bold=True), 25)
font2 = pygame.font.Font(pygame.font.match_font('calibri', italic=True), 30)
font3 = pygame.font.Font(pygame.font.match_font('roboto'), 25)
font3.set_underline(True)


def test_font():
    global flag_done

    s.background((200, 200, 200))
    s.fill((255, 255, 0))
    s.text("Hello,", 0, 0)

    s.font_from_instance(font1)
    s.text("world!", 0, 20)

    s.font_from_instance(font2)
    s.text("This is a", s.width//2, 0)

    s.font_from_instance(font3)
    s.text("test!", s.width//2, 30)

    if s.frame_count > 60:
        flag_done = True


tests.append(test_font)


def test_stroke_no_stroke():
    global flag_done
    s.background((200, 200, 200))

    s.stroke_weight(2)

    s.fill((255, 0, 0))
    s.no_stroke()

    s.square(20, 30, 60)

    s.fill((100, 100, 100))
    s.stroke((0, 0, 255))

    s.triangle(200, 200, 300, 300, 350, 150)
    if s.frame_count > 60:
        flag_done = True


tests.append(test_stroke_no_stroke)


def test_stroke_weight():
    global flag_done
    s.background((200, 200, 200))

    s.stroke_weight(1)
    s.line(0, 20, s.width, 20)

    s.stroke_weight(2)
    s.line(0, 40, s.width, 40)

    s.stroke_weight(4)
    s.line(0, 60, s.width, 60)

    s.stroke_weight(8)
    s.line(0, 80, s.width, 80)
    if s.frame_count > 60:
        flag_done = True


tests.append(test_stroke_weight)


def test_push_pop_1():
    global flag_done
    s.background((200, 200, 200))
    s.circle_mode('TOP_LEFT')

    s.stroke_weight(2)

    s.fill((255, 0, 0))
    s.stroke((0, 0, 255))

    s.square(50, 50, 50)
    s.circle(100, 50, 25)

    s.push()
    s.fill((255, 255, 0))
    s.square(100, 100, 50)
    s.pop()

    s.circle(50, 100, 25)
    if s.frame_count > 60:
        flag_done = True


tests.append(test_push_pop_1)


def test_push_pop_2():
    global flag_done
    # Setting up visuals
    s.circle_mode('TOP_LEFT')
    s.stroke_weight(2)
    s.background((255, 255, 255))
    s.translate(50, 0)
    s.stroke((0, 0, 255))

    # Main state: Red circle
    s.fill((255, 0, 0))
    s.circle(0, 50, 25)

    s.push()
    # Second state: Green circle, translated 10px below main state
    s.translate(0, 10)
    s.fill((0, 255, 0))
    s.circle(50, 50, 25)

    s.push()
    # Third state: Blue circle, translated 10px below second state (20px below main state - it's cumulative)
    s.translate(0, 10)
    s.fill((0, 0, 255))
    s.circle(100, 50, 25)

    s.pop()
    # Leave third state
    s.circle(150, 50, 25)

    s.pop()
    # Leave second state
    s.circle(200, 50, 25)
    if s.frame_count > 60:
        flag_done = True


tests.append(test_push_pop_2)


def test_mouse_pos_1():
    global flag_done
    s.background((200, 200, 200))

    mouse_x, mouse_y = s.mouse_pos()
    s.no_fill()

    if 75 <= mouse_x <= 150:
        if 75 <= mouse_y <= 150:
            s.fill((255, 255, 0))

    s.circle(mouse_x, mouse_y, 3)

    s.square(75, 75, 75)

    s.fill((0, 255, 0))
    s.text(f"X: {mouse_x}", 10, 10)
    s.fill((255, 0, 0))
    s.text(f"Y: {mouse_y}", 10, 30)
    if s.frame_count > 60:
        flag_done = True


tests.append(test_mouse_pos_1)


def test_mouse_pos_2():
    global flag_done
    s.set_account_for_transformations(False)
    s.background((255, 255, 255))
    s.stroke((200, 0, 200))

    s.scale(1.1, 1.4)
    s.rotate(s.frame_count)
    s.translate(s.width // 2, s.height // 2)

    # Line to illustrate rotation of the canvas
    s.line(s.width // 2, s.height // 2, 0, 0)

    no_account = s.mouse_pos()

    s.set_account_for_transformations(True)

    account = s.mouse_pos()

    # Light blue circle where the perceived mouse position is
    s.fill((150, 150, 255))
    s.circle(account[0], account[1], 12)

    # Red blue circle where the actual mouse position is
    s.fill((255, 0, 0))
    s.circle(no_account[0], no_account[1], 12)

    if s.frame_count > 60:
        flag_done = True


tests.append(test_mouse_pos_2)


def test_rotate_1():
    global flag_done
    s.background((255, 255, 255))
    s.stroke((255, 0, 0))
    s.line(50, 50, 100, 50)

    s.rotate(10)
    # Current angle: 10 degrees

    s.stroke((0, 0, 255))
    s.line(50, 50, 100, 50)

    s.rotate(10)
    # Current angle: 20 degrees

    s.stroke((100, 255, 100))
    s.line(50, 50, 100, 50)

    s.rotate(-15)
    # Current angle: 5 degrees

    s.stroke((255, 200, 0))
    s.line(50, 50, 100, 50)

    s.rotate(-10)
    # Current angle: -5 degrees (355 degrees)

    s.stroke((0, 255, 255))
    s.line(50, 50, 100, 50)
    if s.frame_count > 60:
        flag_done = True


tests.append(test_rotate_1)


def test_rotate_2():
    global flag_done
    s.background((255, 255, 255))
    s.fill((0, 0, 0))
    s.fill((255, 0, 0))
    s.circle_mode('CENTER')
    s.rotate(s.frame_count)
    s.translate(s.width // 2, s.height // 2)
    s.circle(0, 0, 10)
    s.push()
    s.fill((0, 255, 0))
    s.reset_translation()
    s.rotate(s.frame_count)
    s.translate(s.width // 2, s.height // 2)
    s.circle(20, 0, 10)
    s.push()
    s.fill((0, 0, 255))
    s.reset_translation()
    s.rotate(s.frame_count)
    s.translate(s.width // 2, s.height // 2)
    s.circle(40, 0, 10)
    s.pop()
    s.circle(60, 0, 10)
    s.pop()
    s.circle(80, 0, 10)
    if s.frame_count > 60:
        flag_done = True


tests.append(test_rotate_2)


def test_scale():
    global flag_done
    s.background((255, 255, 255))
    s.fill((200, 200, 0))

    s.square(50, 50, 25)

    s.scale(2, 0.5)

    s.fill((0, 0, 200))
    s.square(50, 50, 25)

    s.reset_scaling()
    s.scale(0.75, 1.25)

    s.fill((255, 0, 0))
    s.square(50, 50, 25)

    s.reset_scaling()

    s.fill((0, 255, 0))
    s.square(75, 75, 25)
    if s.frame_count > 60:
        flag_done = True


tests.append(test_scale)


def test_translate():
    global flag_done

    s.translate(0, 0)
    s.background((255, 255, 255))
    s.fill((125, 125, 125))
    s.square(50, 50, 50)

    s.translate(-50, 50)
    s.fill((200, 200, 0))
    s.square(50, 50, 50)

    if s.frame_count > 60:
        flag_done = True


tests.append(test_translate)


def test_point():
    global flag_done

    if s.frame_count > 60:
        flag_done = True


tests.append(test_point)


def test_circle():
    global flag_done

    s.background((255, 255, 255))
    s.circle_mode('CENTER')
    s.translate(s.width//2, s.height//2)
    s.no_fill()
    s.circle(0, 0, s.width // 2)
    s.stroke((255, 0, 0))
    s.circle(0, 0, s.width // 3)
    s.stroke((0, 255, 0))
    s.circle(0, 0, s.width // 4)
    s.stroke((0, 0, 255))
    s.circle(0, 0, s.width // 5)
    s.stroke((255, 0, 255))
    s.circle(0, 0, s.width // 6)
    s.fill((255, 255, 0))
    s.circle(0, 0, s.width // 7)

    if s.frame_count > 60:
        flag_done = True


tests.append(test_circle)


def test_ellipse():
    global flag_done

    s.scale(1.25, 1)
    s.rotate(s.frame_count//3)
    s.background((200, 200, 200))

    s.stroke_weight(3)
    s.circle_mode('TOP_LEFT')

    s.fill((100, 100, 100))
    s.stroke((0, 0, 255))
    s.ellipse(62, 40, 45, 70)

    s.no_fill()
    s.stroke((255, 0, 0))
    s.ellipse(50, 50, 70, 30)

    if s.frame_count > 60:
        flag_done = True


tests.append(test_ellipse)


def test_background():
    global flag_done

    r = s.frame_count
    g = 255 - s.frame_count
    b = (r * g) % 256

    color = (r, g, b)
    s.background(color)

    if s.frame_count > 60:
        flag_done = True


tests.append(test_background)


def test_text():
    global flag_done

    s.background((200, 200, 200))

    s.rotate(s.frame_count)
    s.translate(s.width // 2, s.height // 2)
    s.text('Hello, world!', 0, 0)

    if s.frame_count > 60:
        flag_done = True


tests.append(test_text)


def test_line():
    global flag_done

    s.rotate(s.frame_count//3)
    s.background((200, 200, 200))
    s.stroke_weight(3)

    s.line(0, 0, s.width, s.height)
    s.stroke((0, 0, 255))
    s.line(0, s.height // 2, s.width, s.height // 2)
    s.stroke((255, 0, 0))
    s.line(200, 300, 400, 250)

    if s.frame_count > 60:
        flag_done = True


tests.append(test_line)


def test_square():
    global flag_done

    s.background((255, 255, 255))
    s.scale(0.75, 1.25)
    s.rotate(-s.frame_count)

    s.no_stroke()
    s.fill((0, 0, 0))

    for i in range(0, s.width, 25):
        for j in range(0, s.height, 25):
            if ((i + j) % 2) == 0:
                s.square(i, j, 25)

    if s.frame_count > 60:
        flag_done = True


tests.append(test_square)


def test_rect():
    global flag_done
    s.background((200, 200, 200))
    s.stroke_weight(3)

    x = 50
    y = 60

    dx = 5
    dy = 5

    s.no_fill()

    s.rect(x, y, 50, 90)

    s.stroke((255, 0, 0))
    s.rect(y, x, 90, 50)

    s.stroke((0, 0, 255))
    s.rect(x + dx, y + dy, 50 - dx * 2, 90 - dy * 2)
    if s.frame_count > 60:
        flag_done = True


tests.append(test_rect)


def test_triangle():
    global flag_done
    s.background((200, 200, 200))

    s.fill((255, 255, 0))

    s.triangle(40, 40, 120, 40, 80, 120)
    s.triangle(120, 40, 200, 40, 160, 120)
    s.triangle(80, 120, 160, 120, 120, 200)

    if s.frame_count > 45:
        flag_done = True


tests.append(test_triangle)


def test_polygon():
    global flag_done
    s.background((200, 200, 200))

    s.rotate(s.frame_count)
    s.fill((100, 255, 255))
    points = [
        (50, 50),
        (100, 50),
        (120, 100),
        (75, 135),
        (30, 100)
    ]

    s.polygon(points)

    if s.frame_count > 40:
        flag_done = True


tests.append(test_polygon)

<<<<<<< HEAD
=======
# Note: This is just a test picture, nothing special
img = pygame.image.load(r"File\path\goes\here")

>>>>>>> aedbc5ae

def test_image():
    global flag_done

    s.scale(0.75, 1.25)
    s.background((200, 200, 200))
    s.image(img, 50, 50, 200, 200)
    s.rotate(s.frame_count)
    s.rect_mode("CENTER")
    s.translate(s.width // 2, s.height // 2)
    s.image(img, 0, 0, 200, 200, force_transparency=True)

    if s.frame_count > 60:
        flag_done = True


tests.append(test_image)


def test_null_mode():
    global flag_done
    s.background((255, 255, 255))
    s.rotate(s.frame_count)
    s.rect_mode("CENTER")
    s.translate(s.width // 2, s.height // 2)
    s.image(d.retrieve_frame(), 0, 0)

    if s.frame_count > 150:
        flag_done = True


control_points = [(100, 100), (150, 500), (450, 500), (500, 150)]


def test_bezier():
    global flag_done
    s.background((255, 255, 255))
    s.stroke((255, 0, 0))
    s.stroke_weight(3)
    s.bezier_curve(control_points, s.frame_count)

    s.stroke((0, 0, 255))
    s.fill((0, 0, 255))
    for point in control_points:
        s.circle(point[0], point[1], 5)

    if s.frame_count > 150:
        flag_done = True


tests.append(test_bezier)


def test_pie():
    global flag_done
    # This is so trippy
    s.background((200, 200, 200))
    s.no_fill()
    s.rotate(s.frame_count * 1.1)
    s.scale(1.25, 0.75)
    s.translate(s.width//2, s.height//2)
    s.stroke((255, 255, 255))
    s.stroke_weight(3)
    s.fill((255, 0, 0))

    s.stroke((0, 0, 255))
    s.arc_pie(s.frame_count + 150, s.frame_count * 2, 0, 0, s.width//2, s.height//2)

    if s.frame_count > 180:
        flag_done = True


tests.append(test_pie)


def test_arc_closed():
    global flag_done
    s.background((200, 200, 200))
    s.no_fill()
    s.rotate(s.frame_count * 1.1)
    s.scale(1.25, 0.75)
    s.translate(s.width//2, s.height//2)
    s.stroke((255, 255, 255))
    s.stroke_weight(3)
    s.fill((255, 0, 0))

    s.stroke((0, 0, 255))
    s.arc_closed(s.frame_count + 150, s.frame_count * 2, 0, 0, s.width//2, s.height//2)

    if s.frame_count > 180:
        flag_done = True


tests.append(test_arc_closed)


def test_arc_open():
    global flag_done
    s.background((200, 200, 200))
    s.no_fill()
    s.rotate(s.frame_count * 1.1)
    s.scale(1.25, 0.75)
    s.translate(s.width//2, s.height//2)
    s.stroke((255, 255, 255))
    s.stroke_weight(3)
    s.fill((255, 0, 0))

    s.stroke((0, 0, 255))
    s.arc_open(s.frame_count + 150, s.frame_count * 2, 0, 0, s.width//2, s.height//2)

    if s.frame_count > 180:
        flag_done = True


tests.append(test_arc_open)


def test_erase():
    global flag_done
    s.background((200, 200, 200))
    s.fill((255, 0, 0))
    s.circle(s.width//2, s.height//2, s.width//2)
    s.fill((0, 0, 255))
    s.erase()
    s.rect(0, s.height//3, s.width, s.height//3 + 40)
    s.no_erase()
    s.rect(s.width//3, 0, s.width//3 + 40, s.height)
    s.erase()
    s.translate(90, 90)
    s.triangle(120, 120, 180, 240, 240, 120)
    s.no_erase()

    if s.frame_count > 160:
        flag_done = True


tests.append(test_erase)


def test_lerp():
    global flag_done
    s.stroke((255, 255, 255))
    s.background((51, 51, 51))
    color_a = (218, 165, 32)
    color_b = (72, 61, 139)
    inter_a = s.lerp_color(color_a, color_b, 0.33)
    inter_b = s.lerp_color(color_a, color_b, 0.66)
    s.fill(color_a)
    s.rect(10, 20, 20, 60)
    s.fill(inter_a)
    s.rect(30, 20, 20, 60)
    s.fill(inter_b)
    s.rect(50, 20, 20, 60)
    s.fill(color_b)
    s.rect(70, 20, 20, 60)

    if s.frame_count > 160:
        flag_done = True


tests.append(test_lerp)


s.start(setup, draw, "Running tests")

<|MERGE_RESOLUTION|>--- conflicted
+++ resolved
@@ -1,860 +1,856 @@
-import gc
-
-import pygame.image
-
-from src.EduDraw import edudraw
-import time
-
-s = edudraw.EduDraw(500, 500, False)
-d = edudraw.EduDraw(250, 250, True)
-
-flag_done = False
-tests = []
-
-end = 0
-start = time.time()
-
-antialias = False
-
-# Note: This is just a test picture, nothing special
-img = pygame.image.load(r"Image\path\goes\here")
-
-def pressed(data):
-    global antialias
-    antialias = not antialias
-
-
-def setup():
-    # s.frame_rate(50)
-    s.deltatime = 0
-    s.set_controls(key_down=pressed)
-
-flag_has_null = False
-
-def draw():
-    global flag_done, start, end, flag_has_null
-
-    # print(s._get_data_object().custom_font_object)
-
-    if antialias:
-        s.toggle_antialiasing()
-
-    if len(tests) == 0:
-        # d.quit()
-        if flag_done:
-            s.quit()
-            end = time.time()
-            print(f"Test done: {str(test_null_mode)}, Elapsed time: {end - start}, Avg. FPS: {s.frame_count / (end - start)}")
-            print(f"Avg. fps for inner instance: {d.frame_count / (end - start)}")
-            print("All tests done.")
-            return
-        else:
-            if not flag_has_null:
-                start = time.time()
-                d.start(dummy, inner_drawing, "This should not appear")
-                flag_has_null = True
-            test_null_mode()
-    else:
-        tests[-1]()
-        if flag_done:
-            end = time.time()
-            test_ran = tests.pop()
-            flag_done = False
-            print(f"Test done: {str(test_ran)}, Elapsed time: {end - start}, Avg. FPS: {s.frame_count / (end - start)}")
-            start = time.time()
-            s.frame_count = 0
-            gc.collect()
-            # d.frame_count = 0
-
-
-def dummy():
-    pass
-
-position = [d.width/2, d.height//2]
-velocity = [3, 4]
-def inner_drawing():
-    global position, velocity
-    if position[0] < 0 or position[0] > d.width:
-        velocity[0] *= -1
-
-    if position[1] < 0 or position[1] > d.height:
-        velocity[1] *= -1
-
-    position[0] += velocity[0]
-    position[1] += velocity[1]
-
-    d.fill((255, 0, 0))
-    d.stroke((0, 0, 255))
-    d.circle(position[0], position[1], 5)
-
-    d.rect_mode('CENTER')
-    d.image(img, d.width // 2, s.height // 2, d.width // 2, s.height // 2, True)
-
-
-def test_rect_mode():
-    global flag_done
-    s.background((200, 200, 200))
-
-    s.no_fill()
-
-    s.stroke((255, 0, 0))
-    s.rect(50, 25, 100, 50)  # Rectangle with RECT_MODE as TOP_LEFT
-
-    s.stroke((0, 0, 255))
-    s.rect_mode('CENTER')
-    s.rect(50, 25, 100, 50)  # Same rectangle with RECT_MODE as CENTER
-
-    s.stroke((0, 0, 0))
-    s.stroke_weight(3)
-    s.point(50, 25)  # Point at the (x,y) coordinates passed in for the rectangles above
-    if s.frame_count > 60:
-        flag_done = True
-
-
-tests.append(test_rect_mode)
-
-
-def test_circle_mode():
-    global flag_done
-    s.background((200, 200, 200))
-
-    s.no_fill()
-    s.stroke_weight(3)
-
-    # Three circles at the same starting pos. with circle_mode as TOP_LEFT
-    s.circle_mode('TOP_LEFT')
-
-    s.stroke((255, 0, 0))
-    s.circle(50, 50, 25)
-
-    s.stroke((0, 255, 0))
-    s.circle(50, 50, 18)
-
-    s.stroke((0, 0, 255))
-    s.circle(50, 50, 8)
-
-    # Three circles at the same starting pos. with circle_mode as CENTER
-    s.circle_mode('CENTER')
-
-    s.circle(150, 50, 25)
-    s.stroke((255, 0, 0))
-    s.circle(150, 50, 18)
-    s.stroke((0, 255, 0))
-    s.circle(150, 50, 8)
-
-    s.stroke((0, 0, 0))
-    s.point(150, 50)
-    s.point(50, 50)
-    if s.frame_count > 60:
-        flag_done = True
-
-
-tests.append(test_circle_mode)
-
-
-def test_fill_no_fill():
-    global flag_done
-    s.background((255, 255, 255))
-
-    s.stroke_weight(2)
-    s.no_fill()
-    s.stroke((0, 255, 0))
-    s.square(50, 50, 50)
-
-    s.fill((255, 255, 0))
-    s.circle(100, 150, 25)
-    if s.frame_count > 60:
-        flag_done = True
-
-
-tests.append(test_fill_no_fill)
-
-pygame.font.init()
-
-font1 = pygame.font.Font(pygame.font.match_font('arial', bold=True), 25)
-font2 = pygame.font.Font(pygame.font.match_font('calibri', italic=True), 30)
-font3 = pygame.font.Font(pygame.font.match_font('roboto'), 25)
-font3.set_underline(True)
-
-
-def test_font():
-    global flag_done
-
-    s.background((200, 200, 200))
-    s.fill((255, 255, 0))
-    s.text("Hello,", 0, 0)
-
-    s.font_from_instance(font1)
-    s.text("world!", 0, 20)
-
-    s.font_from_instance(font2)
-    s.text("This is a", s.width//2, 0)
-
-    s.font_from_instance(font3)
-    s.text("test!", s.width//2, 30)
-
-    if s.frame_count > 60:
-        flag_done = True
-
-
-tests.append(test_font)
-
-
-def test_stroke_no_stroke():
-    global flag_done
-    s.background((200, 200, 200))
-
-    s.stroke_weight(2)
-
-    s.fill((255, 0, 0))
-    s.no_stroke()
-
-    s.square(20, 30, 60)
-
-    s.fill((100, 100, 100))
-    s.stroke((0, 0, 255))
-
-    s.triangle(200, 200, 300, 300, 350, 150)
-    if s.frame_count > 60:
-        flag_done = True
-
-
-tests.append(test_stroke_no_stroke)
-
-
-def test_stroke_weight():
-    global flag_done
-    s.background((200, 200, 200))
-
-    s.stroke_weight(1)
-    s.line(0, 20, s.width, 20)
-
-    s.stroke_weight(2)
-    s.line(0, 40, s.width, 40)
-
-    s.stroke_weight(4)
-    s.line(0, 60, s.width, 60)
-
-    s.stroke_weight(8)
-    s.line(0, 80, s.width, 80)
-    if s.frame_count > 60:
-        flag_done = True
-
-
-tests.append(test_stroke_weight)
-
-
-def test_push_pop_1():
-    global flag_done
-    s.background((200, 200, 200))
-    s.circle_mode('TOP_LEFT')
-
-    s.stroke_weight(2)
-
-    s.fill((255, 0, 0))
-    s.stroke((0, 0, 255))
-
-    s.square(50, 50, 50)
-    s.circle(100, 50, 25)
-
-    s.push()
-    s.fill((255, 255, 0))
-    s.square(100, 100, 50)
-    s.pop()
-
-    s.circle(50, 100, 25)
-    if s.frame_count > 60:
-        flag_done = True
-
-
-tests.append(test_push_pop_1)
-
-
-def test_push_pop_2():
-    global flag_done
-    # Setting up visuals
-    s.circle_mode('TOP_LEFT')
-    s.stroke_weight(2)
-    s.background((255, 255, 255))
-    s.translate(50, 0)
-    s.stroke((0, 0, 255))
-
-    # Main state: Red circle
-    s.fill((255, 0, 0))
-    s.circle(0, 50, 25)
-
-    s.push()
-    # Second state: Green circle, translated 10px below main state
-    s.translate(0, 10)
-    s.fill((0, 255, 0))
-    s.circle(50, 50, 25)
-
-    s.push()
-    # Third state: Blue circle, translated 10px below second state (20px below main state - it's cumulative)
-    s.translate(0, 10)
-    s.fill((0, 0, 255))
-    s.circle(100, 50, 25)
-
-    s.pop()
-    # Leave third state
-    s.circle(150, 50, 25)
-
-    s.pop()
-    # Leave second state
-    s.circle(200, 50, 25)
-    if s.frame_count > 60:
-        flag_done = True
-
-
-tests.append(test_push_pop_2)
-
-
-def test_mouse_pos_1():
-    global flag_done
-    s.background((200, 200, 200))
-
-    mouse_x, mouse_y = s.mouse_pos()
-    s.no_fill()
-
-    if 75 <= mouse_x <= 150:
-        if 75 <= mouse_y <= 150:
-            s.fill((255, 255, 0))
-
-    s.circle(mouse_x, mouse_y, 3)
-
-    s.square(75, 75, 75)
-
-    s.fill((0, 255, 0))
-    s.text(f"X: {mouse_x}", 10, 10)
-    s.fill((255, 0, 0))
-    s.text(f"Y: {mouse_y}", 10, 30)
-    if s.frame_count > 60:
-        flag_done = True
-
-
-tests.append(test_mouse_pos_1)
-
-
-def test_mouse_pos_2():
-    global flag_done
-    s.set_account_for_transformations(False)
-    s.background((255, 255, 255))
-    s.stroke((200, 0, 200))
-
-    s.scale(1.1, 1.4)
-    s.rotate(s.frame_count)
-    s.translate(s.width // 2, s.height // 2)
-
-    # Line to illustrate rotation of the canvas
-    s.line(s.width // 2, s.height // 2, 0, 0)
-
-    no_account = s.mouse_pos()
-
-    s.set_account_for_transformations(True)
-
-    account = s.mouse_pos()
-
-    # Light blue circle where the perceived mouse position is
-    s.fill((150, 150, 255))
-    s.circle(account[0], account[1], 12)
-
-    # Red blue circle where the actual mouse position is
-    s.fill((255, 0, 0))
-    s.circle(no_account[0], no_account[1], 12)
-
-    if s.frame_count > 60:
-        flag_done = True
-
-
-tests.append(test_mouse_pos_2)
-
-
-def test_rotate_1():
-    global flag_done
-    s.background((255, 255, 255))
-    s.stroke((255, 0, 0))
-    s.line(50, 50, 100, 50)
-
-    s.rotate(10)
-    # Current angle: 10 degrees
-
-    s.stroke((0, 0, 255))
-    s.line(50, 50, 100, 50)
-
-    s.rotate(10)
-    # Current angle: 20 degrees
-
-    s.stroke((100, 255, 100))
-    s.line(50, 50, 100, 50)
-
-    s.rotate(-15)
-    # Current angle: 5 degrees
-
-    s.stroke((255, 200, 0))
-    s.line(50, 50, 100, 50)
-
-    s.rotate(-10)
-    # Current angle: -5 degrees (355 degrees)
-
-    s.stroke((0, 255, 255))
-    s.line(50, 50, 100, 50)
-    if s.frame_count > 60:
-        flag_done = True
-
-
-tests.append(test_rotate_1)
-
-
-def test_rotate_2():
-    global flag_done
-    s.background((255, 255, 255))
-    s.fill((0, 0, 0))
-    s.fill((255, 0, 0))
-    s.circle_mode('CENTER')
-    s.rotate(s.frame_count)
-    s.translate(s.width // 2, s.height // 2)
-    s.circle(0, 0, 10)
-    s.push()
-    s.fill((0, 255, 0))
-    s.reset_translation()
-    s.rotate(s.frame_count)
-    s.translate(s.width // 2, s.height // 2)
-    s.circle(20, 0, 10)
-    s.push()
-    s.fill((0, 0, 255))
-    s.reset_translation()
-    s.rotate(s.frame_count)
-    s.translate(s.width // 2, s.height // 2)
-    s.circle(40, 0, 10)
-    s.pop()
-    s.circle(60, 0, 10)
-    s.pop()
-    s.circle(80, 0, 10)
-    if s.frame_count > 60:
-        flag_done = True
-
-
-tests.append(test_rotate_2)
-
-
-def test_scale():
-    global flag_done
-    s.background((255, 255, 255))
-    s.fill((200, 200, 0))
-
-    s.square(50, 50, 25)
-
-    s.scale(2, 0.5)
-
-    s.fill((0, 0, 200))
-    s.square(50, 50, 25)
-
-    s.reset_scaling()
-    s.scale(0.75, 1.25)
-
-    s.fill((255, 0, 0))
-    s.square(50, 50, 25)
-
-    s.reset_scaling()
-
-    s.fill((0, 255, 0))
-    s.square(75, 75, 25)
-    if s.frame_count > 60:
-        flag_done = True
-
-
-tests.append(test_scale)
-
-
-def test_translate():
-    global flag_done
-
-    s.translate(0, 0)
-    s.background((255, 255, 255))
-    s.fill((125, 125, 125))
-    s.square(50, 50, 50)
-
-    s.translate(-50, 50)
-    s.fill((200, 200, 0))
-    s.square(50, 50, 50)
-
-    if s.frame_count > 60:
-        flag_done = True
-
-
-tests.append(test_translate)
-
-
-def test_point():
-    global flag_done
-
-    if s.frame_count > 60:
-        flag_done = True
-
-
-tests.append(test_point)
-
-
-def test_circle():
-    global flag_done
-
-    s.background((255, 255, 255))
-    s.circle_mode('CENTER')
-    s.translate(s.width//2, s.height//2)
-    s.no_fill()
-    s.circle(0, 0, s.width // 2)
-    s.stroke((255, 0, 0))
-    s.circle(0, 0, s.width // 3)
-    s.stroke((0, 255, 0))
-    s.circle(0, 0, s.width // 4)
-    s.stroke((0, 0, 255))
-    s.circle(0, 0, s.width // 5)
-    s.stroke((255, 0, 255))
-    s.circle(0, 0, s.width // 6)
-    s.fill((255, 255, 0))
-    s.circle(0, 0, s.width // 7)
-
-    if s.frame_count > 60:
-        flag_done = True
-
-
-tests.append(test_circle)
-
-
-def test_ellipse():
-    global flag_done
-
-    s.scale(1.25, 1)
-    s.rotate(s.frame_count//3)
-    s.background((200, 200, 200))
-
-    s.stroke_weight(3)
-    s.circle_mode('TOP_LEFT')
-
-    s.fill((100, 100, 100))
-    s.stroke((0, 0, 255))
-    s.ellipse(62, 40, 45, 70)
-
-    s.no_fill()
-    s.stroke((255, 0, 0))
-    s.ellipse(50, 50, 70, 30)
-
-    if s.frame_count > 60:
-        flag_done = True
-
-
-tests.append(test_ellipse)
-
-
-def test_background():
-    global flag_done
-
-    r = s.frame_count
-    g = 255 - s.frame_count
-    b = (r * g) % 256
-
-    color = (r, g, b)
-    s.background(color)
-
-    if s.frame_count > 60:
-        flag_done = True
-
-
-tests.append(test_background)
-
-
-def test_text():
-    global flag_done
-
-    s.background((200, 200, 200))
-
-    s.rotate(s.frame_count)
-    s.translate(s.width // 2, s.height // 2)
-    s.text('Hello, world!', 0, 0)
-
-    if s.frame_count > 60:
-        flag_done = True
-
-
-tests.append(test_text)
-
-
-def test_line():
-    global flag_done
-
-    s.rotate(s.frame_count//3)
-    s.background((200, 200, 200))
-    s.stroke_weight(3)
-
-    s.line(0, 0, s.width, s.height)
-    s.stroke((0, 0, 255))
-    s.line(0, s.height // 2, s.width, s.height // 2)
-    s.stroke((255, 0, 0))
-    s.line(200, 300, 400, 250)
-
-    if s.frame_count > 60:
-        flag_done = True
-
-
-tests.append(test_line)
-
-
-def test_square():
-    global flag_done
-
-    s.background((255, 255, 255))
-    s.scale(0.75, 1.25)
-    s.rotate(-s.frame_count)
-
-    s.no_stroke()
-    s.fill((0, 0, 0))
-
-    for i in range(0, s.width, 25):
-        for j in range(0, s.height, 25):
-            if ((i + j) % 2) == 0:
-                s.square(i, j, 25)
-
-    if s.frame_count > 60:
-        flag_done = True
-
-
-tests.append(test_square)
-
-
-def test_rect():
-    global flag_done
-    s.background((200, 200, 200))
-    s.stroke_weight(3)
-
-    x = 50
-    y = 60
-
-    dx = 5
-    dy = 5
-
-    s.no_fill()
-
-    s.rect(x, y, 50, 90)
-
-    s.stroke((255, 0, 0))
-    s.rect(y, x, 90, 50)
-
-    s.stroke((0, 0, 255))
-    s.rect(x + dx, y + dy, 50 - dx * 2, 90 - dy * 2)
-    if s.frame_count > 60:
-        flag_done = True
-
-
-tests.append(test_rect)
-
-
-def test_triangle():
-    global flag_done
-    s.background((200, 200, 200))
-
-    s.fill((255, 255, 0))
-
-    s.triangle(40, 40, 120, 40, 80, 120)
-    s.triangle(120, 40, 200, 40, 160, 120)
-    s.triangle(80, 120, 160, 120, 120, 200)
-
-    if s.frame_count > 45:
-        flag_done = True
-
-
-tests.append(test_triangle)
-
-
-def test_polygon():
-    global flag_done
-    s.background((200, 200, 200))
-
-    s.rotate(s.frame_count)
-    s.fill((100, 255, 255))
-    points = [
-        (50, 50),
-        (100, 50),
-        (120, 100),
-        (75, 135),
-        (30, 100)
-    ]
-
-    s.polygon(points)
-
-    if s.frame_count > 40:
-        flag_done = True
-
-
-tests.append(test_polygon)
-
-<<<<<<< HEAD
-=======
-# Note: This is just a test picture, nothing special
-img = pygame.image.load(r"File\path\goes\here")
-
->>>>>>> aedbc5ae
-
-def test_image():
-    global flag_done
-
-    s.scale(0.75, 1.25)
-    s.background((200, 200, 200))
-    s.image(img, 50, 50, 200, 200)
-    s.rotate(s.frame_count)
-    s.rect_mode("CENTER")
-    s.translate(s.width // 2, s.height // 2)
-    s.image(img, 0, 0, 200, 200, force_transparency=True)
-
-    if s.frame_count > 60:
-        flag_done = True
-
-
-tests.append(test_image)
-
-
-def test_null_mode():
-    global flag_done
-    s.background((255, 255, 255))
-    s.rotate(s.frame_count)
-    s.rect_mode("CENTER")
-    s.translate(s.width // 2, s.height // 2)
-    s.image(d.retrieve_frame(), 0, 0)
-
-    if s.frame_count > 150:
-        flag_done = True
-
-
-control_points = [(100, 100), (150, 500), (450, 500), (500, 150)]
-
-
-def test_bezier():
-    global flag_done
-    s.background((255, 255, 255))
-    s.stroke((255, 0, 0))
-    s.stroke_weight(3)
-    s.bezier_curve(control_points, s.frame_count)
-
-    s.stroke((0, 0, 255))
-    s.fill((0, 0, 255))
-    for point in control_points:
-        s.circle(point[0], point[1], 5)
-
-    if s.frame_count > 150:
-        flag_done = True
-
-
-tests.append(test_bezier)
-
-
-def test_pie():
-    global flag_done
-    # This is so trippy
-    s.background((200, 200, 200))
-    s.no_fill()
-    s.rotate(s.frame_count * 1.1)
-    s.scale(1.25, 0.75)
-    s.translate(s.width//2, s.height//2)
-    s.stroke((255, 255, 255))
-    s.stroke_weight(3)
-    s.fill((255, 0, 0))
-
-    s.stroke((0, 0, 255))
-    s.arc_pie(s.frame_count + 150, s.frame_count * 2, 0, 0, s.width//2, s.height//2)
-
-    if s.frame_count > 180:
-        flag_done = True
-
-
-tests.append(test_pie)
-
-
-def test_arc_closed():
-    global flag_done
-    s.background((200, 200, 200))
-    s.no_fill()
-    s.rotate(s.frame_count * 1.1)
-    s.scale(1.25, 0.75)
-    s.translate(s.width//2, s.height//2)
-    s.stroke((255, 255, 255))
-    s.stroke_weight(3)
-    s.fill((255, 0, 0))
-
-    s.stroke((0, 0, 255))
-    s.arc_closed(s.frame_count + 150, s.frame_count * 2, 0, 0, s.width//2, s.height//2)
-
-    if s.frame_count > 180:
-        flag_done = True
-
-
-tests.append(test_arc_closed)
-
-
-def test_arc_open():
-    global flag_done
-    s.background((200, 200, 200))
-    s.no_fill()
-    s.rotate(s.frame_count * 1.1)
-    s.scale(1.25, 0.75)
-    s.translate(s.width//2, s.height//2)
-    s.stroke((255, 255, 255))
-    s.stroke_weight(3)
-    s.fill((255, 0, 0))
-
-    s.stroke((0, 0, 255))
-    s.arc_open(s.frame_count + 150, s.frame_count * 2, 0, 0, s.width//2, s.height//2)
-
-    if s.frame_count > 180:
-        flag_done = True
-
-
-tests.append(test_arc_open)
-
-
-def test_erase():
-    global flag_done
-    s.background((200, 200, 200))
-    s.fill((255, 0, 0))
-    s.circle(s.width//2, s.height//2, s.width//2)
-    s.fill((0, 0, 255))
-    s.erase()
-    s.rect(0, s.height//3, s.width, s.height//3 + 40)
-    s.no_erase()
-    s.rect(s.width//3, 0, s.width//3 + 40, s.height)
-    s.erase()
-    s.translate(90, 90)
-    s.triangle(120, 120, 180, 240, 240, 120)
-    s.no_erase()
-
-    if s.frame_count > 160:
-        flag_done = True
-
-
-tests.append(test_erase)
-
-
-def test_lerp():
-    global flag_done
-    s.stroke((255, 255, 255))
-    s.background((51, 51, 51))
-    color_a = (218, 165, 32)
-    color_b = (72, 61, 139)
-    inter_a = s.lerp_color(color_a, color_b, 0.33)
-    inter_b = s.lerp_color(color_a, color_b, 0.66)
-    s.fill(color_a)
-    s.rect(10, 20, 20, 60)
-    s.fill(inter_a)
-    s.rect(30, 20, 20, 60)
-    s.fill(inter_b)
-    s.rect(50, 20, 20, 60)
-    s.fill(color_b)
-    s.rect(70, 20, 20, 60)
-
-    if s.frame_count > 160:
-        flag_done = True
-
-
-tests.append(test_lerp)
-
-
-s.start(setup, draw, "Running tests")
-
+import gc
+
+import pygame.image
+
+from src.EduDraw import edudraw
+import time
+
+s = edudraw.EduDraw(500, 500, False)
+d = edudraw.EduDraw(250, 250, True)
+
+flag_done = False
+tests = []
+
+end = 0
+start = time.time()
+
+antialias = False
+
+# Note: This is just a test picture, nothing special
+img = pygame.image.load(r"Image\path\goes\here")
+
+def pressed(data):
+    global antialias
+    antialias = not antialias
+
+
+def setup():
+    # s.frame_rate(50)
+    s.deltatime = 0
+    s.set_controls(key_down=pressed)
+
+flag_has_null = False
+
+def draw():
+    global flag_done, start, end, flag_has_null
+
+    # print(s._get_data_object().custom_font_object)
+
+    if antialias:
+        s.toggle_antialiasing()
+
+    if len(tests) == 0:
+        # d.quit()
+        if flag_done:
+            s.quit()
+            end = time.time()
+            print(f"Test done: {str(test_null_mode)}, Elapsed time: {end - start}, Avg. FPS: {s.frame_count / (end - start)}")
+            print(f"Avg. fps for inner instance: {d.frame_count / (end - start)}")
+            print("All tests done.")
+            return
+        else:
+            if not flag_has_null:
+                start = time.time()
+                d.start(dummy, inner_drawing, "This should not appear")
+                flag_has_null = True
+            test_null_mode()
+    else:
+        tests[-1]()
+        if flag_done:
+            end = time.time()
+            test_ran = tests.pop()
+            flag_done = False
+            print(f"Test done: {str(test_ran)}, Elapsed time: {end - start}, Avg. FPS: {s.frame_count / (end - start)}")
+            start = time.time()
+            s.frame_count = 0
+            gc.collect()
+            # d.frame_count = 0
+
+
+def dummy():
+    pass
+
+position = [d.width/2, d.height//2]
+velocity = [3, 4]
+def inner_drawing():
+    global position, velocity
+    if position[0] < 0 or position[0] > d.width:
+        velocity[0] *= -1
+
+    if position[1] < 0 or position[1] > d.height:
+        velocity[1] *= -1
+
+    position[0] += velocity[0]
+    position[1] += velocity[1]
+
+    d.fill((255, 0, 0))
+    d.stroke((0, 0, 255))
+    d.circle(position[0], position[1], 5)
+
+    d.rect_mode('CENTER')
+    d.image(img, d.width // 2, s.height // 2, d.width // 2, s.height // 2, True)
+
+
+def test_rect_mode():
+    global flag_done
+    s.background((200, 200, 200))
+
+    s.no_fill()
+
+    s.stroke((255, 0, 0))
+    s.rect(50, 25, 100, 50)  # Rectangle with RECT_MODE as TOP_LEFT
+
+    s.stroke((0, 0, 255))
+    s.rect_mode('CENTER')
+    s.rect(50, 25, 100, 50)  # Same rectangle with RECT_MODE as CENTER
+
+    s.stroke((0, 0, 0))
+    s.stroke_weight(3)
+    s.point(50, 25)  # Point at the (x,y) coordinates passed in for the rectangles above
+    if s.frame_count > 60:
+        flag_done = True
+
+
+tests.append(test_rect_mode)
+
+
+def test_circle_mode():
+    global flag_done
+    s.background((200, 200, 200))
+
+    s.no_fill()
+    s.stroke_weight(3)
+
+    # Three circles at the same starting pos. with circle_mode as TOP_LEFT
+    s.circle_mode('TOP_LEFT')
+
+    s.stroke((255, 0, 0))
+    s.circle(50, 50, 25)
+
+    s.stroke((0, 255, 0))
+    s.circle(50, 50, 18)
+
+    s.stroke((0, 0, 255))
+    s.circle(50, 50, 8)
+
+    # Three circles at the same starting pos. with circle_mode as CENTER
+    s.circle_mode('CENTER')
+
+    s.circle(150, 50, 25)
+    s.stroke((255, 0, 0))
+    s.circle(150, 50, 18)
+    s.stroke((0, 255, 0))
+    s.circle(150, 50, 8)
+
+    s.stroke((0, 0, 0))
+    s.point(150, 50)
+    s.point(50, 50)
+    if s.frame_count > 60:
+        flag_done = True
+
+
+tests.append(test_circle_mode)
+
+
+def test_fill_no_fill():
+    global flag_done
+    s.background((255, 255, 255))
+
+    s.stroke_weight(2)
+    s.no_fill()
+    s.stroke((0, 255, 0))
+    s.square(50, 50, 50)
+
+    s.fill((255, 255, 0))
+    s.circle(100, 150, 25)
+    if s.frame_count > 60:
+        flag_done = True
+
+
+tests.append(test_fill_no_fill)
+
+pygame.font.init()
+
+font1 = pygame.font.Font(pygame.font.match_font('arial', bold=True), 25)
+font2 = pygame.font.Font(pygame.font.match_font('calibri', italic=True), 30)
+font3 = pygame.font.Font(pygame.font.match_font('roboto'), 25)
+font3.set_underline(True)
+
+
+def test_font():
+    global flag_done
+
+    s.background((200, 200, 200))
+    s.fill((255, 255, 0))
+    s.text("Hello,", 0, 0)
+
+    s.font_from_instance(font1)
+    s.text("world!", 0, 20)
+
+    s.font_from_instance(font2)
+    s.text("This is a", s.width//2, 0)
+
+    s.font_from_instance(font3)
+    s.text("test!", s.width//2, 30)
+
+    if s.frame_count > 60:
+        flag_done = True
+
+
+tests.append(test_font)
+
+
+def test_stroke_no_stroke():
+    global flag_done
+    s.background((200, 200, 200))
+
+    s.stroke_weight(2)
+
+    s.fill((255, 0, 0))
+    s.no_stroke()
+
+    s.square(20, 30, 60)
+
+    s.fill((100, 100, 100))
+    s.stroke((0, 0, 255))
+
+    s.triangle(200, 200, 300, 300, 350, 150)
+    if s.frame_count > 60:
+        flag_done = True
+
+
+tests.append(test_stroke_no_stroke)
+
+
+def test_stroke_weight():
+    global flag_done
+    s.background((200, 200, 200))
+
+    s.stroke_weight(1)
+    s.line(0, 20, s.width, 20)
+
+    s.stroke_weight(2)
+    s.line(0, 40, s.width, 40)
+
+    s.stroke_weight(4)
+    s.line(0, 60, s.width, 60)
+
+    s.stroke_weight(8)
+    s.line(0, 80, s.width, 80)
+    if s.frame_count > 60:
+        flag_done = True
+
+
+tests.append(test_stroke_weight)
+
+
+def test_push_pop_1():
+    global flag_done
+    s.background((200, 200, 200))
+    s.circle_mode('TOP_LEFT')
+
+    s.stroke_weight(2)
+
+    s.fill((255, 0, 0))
+    s.stroke((0, 0, 255))
+
+    s.square(50, 50, 50)
+    s.circle(100, 50, 25)
+
+    s.push()
+    s.fill((255, 255, 0))
+    s.square(100, 100, 50)
+    s.pop()
+
+    s.circle(50, 100, 25)
+    if s.frame_count > 60:
+        flag_done = True
+
+
+tests.append(test_push_pop_1)
+
+
+def test_push_pop_2():
+    global flag_done
+    # Setting up visuals
+    s.circle_mode('TOP_LEFT')
+    s.stroke_weight(2)
+    s.background((255, 255, 255))
+    s.translate(50, 0)
+    s.stroke((0, 0, 255))
+
+    # Main state: Red circle
+    s.fill((255, 0, 0))
+    s.circle(0, 50, 25)
+
+    s.push()
+    # Second state: Green circle, translated 10px below main state
+    s.translate(0, 10)
+    s.fill((0, 255, 0))
+    s.circle(50, 50, 25)
+
+    s.push()
+    # Third state: Blue circle, translated 10px below second state (20px below main state - it's cumulative)
+    s.translate(0, 10)
+    s.fill((0, 0, 255))
+    s.circle(100, 50, 25)
+
+    s.pop()
+    # Leave third state
+    s.circle(150, 50, 25)
+
+    s.pop()
+    # Leave second state
+    s.circle(200, 50, 25)
+    if s.frame_count > 60:
+        flag_done = True
+
+
+tests.append(test_push_pop_2)
+
+
+def test_mouse_pos_1():
+    global flag_done
+    s.background((200, 200, 200))
+
+    mouse_x, mouse_y = s.mouse_pos()
+    s.no_fill()
+
+    if 75 <= mouse_x <= 150:
+        if 75 <= mouse_y <= 150:
+            s.fill((255, 255, 0))
+
+    s.circle(mouse_x, mouse_y, 3)
+
+    s.square(75, 75, 75)
+
+    s.fill((0, 255, 0))
+    s.text(f"X: {mouse_x}", 10, 10)
+    s.fill((255, 0, 0))
+    s.text(f"Y: {mouse_y}", 10, 30)
+    if s.frame_count > 60:
+        flag_done = True
+
+
+tests.append(test_mouse_pos_1)
+
+
+def test_mouse_pos_2():
+    global flag_done
+    s.set_account_for_transformations(False)
+    s.background((255, 255, 255))
+    s.stroke((200, 0, 200))
+
+    s.scale(1.1, 1.4)
+    s.rotate(s.frame_count)
+    s.translate(s.width // 2, s.height // 2)
+
+    # Line to illustrate rotation of the canvas
+    s.line(s.width // 2, s.height // 2, 0, 0)
+
+    no_account = s.mouse_pos()
+
+    s.set_account_for_transformations(True)
+
+    account = s.mouse_pos()
+
+    # Light blue circle where the perceived mouse position is
+    s.fill((150, 150, 255))
+    s.circle(account[0], account[1], 12)
+
+    # Red blue circle where the actual mouse position is
+    s.fill((255, 0, 0))
+    s.circle(no_account[0], no_account[1], 12)
+
+    if s.frame_count > 60:
+        flag_done = True
+
+
+tests.append(test_mouse_pos_2)
+
+
+def test_rotate_1():
+    global flag_done
+    s.background((255, 255, 255))
+    s.stroke((255, 0, 0))
+    s.line(50, 50, 100, 50)
+
+    s.rotate(10)
+    # Current angle: 10 degrees
+
+    s.stroke((0, 0, 255))
+    s.line(50, 50, 100, 50)
+
+    s.rotate(10)
+    # Current angle: 20 degrees
+
+    s.stroke((100, 255, 100))
+    s.line(50, 50, 100, 50)
+
+    s.rotate(-15)
+    # Current angle: 5 degrees
+
+    s.stroke((255, 200, 0))
+    s.line(50, 50, 100, 50)
+
+    s.rotate(-10)
+    # Current angle: -5 degrees (355 degrees)
+
+    s.stroke((0, 255, 255))
+    s.line(50, 50, 100, 50)
+    if s.frame_count > 60:
+        flag_done = True
+
+
+tests.append(test_rotate_1)
+
+
+def test_rotate_2():
+    global flag_done
+    s.background((255, 255, 255))
+    s.fill((0, 0, 0))
+    s.fill((255, 0, 0))
+    s.circle_mode('CENTER')
+    s.rotate(s.frame_count)
+    s.translate(s.width // 2, s.height // 2)
+    s.circle(0, 0, 10)
+    s.push()
+    s.fill((0, 255, 0))
+    s.reset_translation()
+    s.rotate(s.frame_count)
+    s.translate(s.width // 2, s.height // 2)
+    s.circle(20, 0, 10)
+    s.push()
+    s.fill((0, 0, 255))
+    s.reset_translation()
+    s.rotate(s.frame_count)
+    s.translate(s.width // 2, s.height // 2)
+    s.circle(40, 0, 10)
+    s.pop()
+    s.circle(60, 0, 10)
+    s.pop()
+    s.circle(80, 0, 10)
+    if s.frame_count > 60:
+        flag_done = True
+
+
+tests.append(test_rotate_2)
+
+
+def test_scale():
+    global flag_done
+    s.background((255, 255, 255))
+    s.fill((200, 200, 0))
+
+    s.square(50, 50, 25)
+
+    s.scale(2, 0.5)
+
+    s.fill((0, 0, 200))
+    s.square(50, 50, 25)
+
+    s.reset_scaling()
+    s.scale(0.75, 1.25)
+
+    s.fill((255, 0, 0))
+    s.square(50, 50, 25)
+
+    s.reset_scaling()
+
+    s.fill((0, 255, 0))
+    s.square(75, 75, 25)
+    if s.frame_count > 60:
+        flag_done = True
+
+
+tests.append(test_scale)
+
+
+def test_translate():
+    global flag_done
+
+    s.translate(0, 0)
+    s.background((255, 255, 255))
+    s.fill((125, 125, 125))
+    s.square(50, 50, 50)
+
+    s.translate(-50, 50)
+    s.fill((200, 200, 0))
+    s.square(50, 50, 50)
+
+    if s.frame_count > 60:
+        flag_done = True
+
+
+tests.append(test_translate)
+
+
+def test_point():
+    global flag_done
+
+    if s.frame_count > 60:
+        flag_done = True
+
+
+tests.append(test_point)
+
+
+def test_circle():
+    global flag_done
+
+    s.background((255, 255, 255))
+    s.circle_mode('CENTER')
+    s.translate(s.width//2, s.height//2)
+    s.no_fill()
+    s.circle(0, 0, s.width // 2)
+    s.stroke((255, 0, 0))
+    s.circle(0, 0, s.width // 3)
+    s.stroke((0, 255, 0))
+    s.circle(0, 0, s.width // 4)
+    s.stroke((0, 0, 255))
+    s.circle(0, 0, s.width // 5)
+    s.stroke((255, 0, 255))
+    s.circle(0, 0, s.width // 6)
+    s.fill((255, 255, 0))
+    s.circle(0, 0, s.width // 7)
+
+    if s.frame_count > 60:
+        flag_done = True
+
+
+tests.append(test_circle)
+
+
+def test_ellipse():
+    global flag_done
+
+    s.scale(1.25, 1)
+    s.rotate(s.frame_count//3)
+    s.background((200, 200, 200))
+
+    s.stroke_weight(3)
+    s.circle_mode('TOP_LEFT')
+
+    s.fill((100, 100, 100))
+    s.stroke((0, 0, 255))
+    s.ellipse(62, 40, 45, 70)
+
+    s.no_fill()
+    s.stroke((255, 0, 0))
+    s.ellipse(50, 50, 70, 30)
+
+    if s.frame_count > 60:
+        flag_done = True
+
+
+tests.append(test_ellipse)
+
+
+def test_background():
+    global flag_done
+
+    r = s.frame_count
+    g = 255 - s.frame_count
+    b = (r * g) % 256
+
+    color = (r, g, b)
+    s.background(color)
+
+    if s.frame_count > 60:
+        flag_done = True
+
+
+tests.append(test_background)
+
+
+def test_text():
+    global flag_done
+
+    s.background((200, 200, 200))
+
+    s.rotate(s.frame_count)
+    s.translate(s.width // 2, s.height // 2)
+    s.text('Hello, world!', 0, 0)
+
+    if s.frame_count > 60:
+        flag_done = True
+
+
+tests.append(test_text)
+
+
+def test_line():
+    global flag_done
+
+    s.rotate(s.frame_count//3)
+    s.background((200, 200, 200))
+    s.stroke_weight(3)
+
+    s.line(0, 0, s.width, s.height)
+    s.stroke((0, 0, 255))
+    s.line(0, s.height // 2, s.width, s.height // 2)
+    s.stroke((255, 0, 0))
+    s.line(200, 300, 400, 250)
+
+    if s.frame_count > 60:
+        flag_done = True
+
+
+tests.append(test_line)
+
+
+def test_square():
+    global flag_done
+
+    s.background((255, 255, 255))
+    s.scale(0.75, 1.25)
+    s.rotate(-s.frame_count)
+
+    s.no_stroke()
+    s.fill((0, 0, 0))
+
+    for i in range(0, s.width, 25):
+        for j in range(0, s.height, 25):
+            if ((i + j) % 2) == 0:
+                s.square(i, j, 25)
+
+    if s.frame_count > 60:
+        flag_done = True
+
+
+tests.append(test_square)
+
+
+def test_rect():
+    global flag_done
+    s.background((200, 200, 200))
+    s.stroke_weight(3)
+
+    x = 50
+    y = 60
+
+    dx = 5
+    dy = 5
+
+    s.no_fill()
+
+    s.rect(x, y, 50, 90)
+
+    s.stroke((255, 0, 0))
+    s.rect(y, x, 90, 50)
+
+    s.stroke((0, 0, 255))
+    s.rect(x + dx, y + dy, 50 - dx * 2, 90 - dy * 2)
+    if s.frame_count > 60:
+        flag_done = True
+
+
+tests.append(test_rect)
+
+
+def test_triangle():
+    global flag_done
+    s.background((200, 200, 200))
+
+    s.fill((255, 255, 0))
+
+    s.triangle(40, 40, 120, 40, 80, 120)
+    s.triangle(120, 40, 200, 40, 160, 120)
+    s.triangle(80, 120, 160, 120, 120, 200)
+
+    if s.frame_count > 45:
+        flag_done = True
+
+
+tests.append(test_triangle)
+
+
+def test_polygon():
+    global flag_done
+    s.background((200, 200, 200))
+
+    s.rotate(s.frame_count)
+    s.fill((100, 255, 255))
+    points = [
+        (50, 50),
+        (100, 50),
+        (120, 100),
+        (75, 135),
+        (30, 100)
+    ]
+
+    s.polygon(points)
+
+    if s.frame_count > 40:
+        flag_done = True
+
+
+tests.append(test_polygon)
+
+# Note: This is just a test picture, nothing special
+img = pygame.image.load(r"File\path\goes\here")
+
+def test_image():
+    global flag_done
+
+    s.scale(0.75, 1.25)
+    s.background((200, 200, 200))
+    s.image(img, 50, 50, 200, 200)
+    s.rotate(s.frame_count)
+    s.rect_mode("CENTER")
+    s.translate(s.width // 2, s.height // 2)
+    s.image(img, 0, 0, 200, 200, force_transparency=True)
+
+    if s.frame_count > 60:
+        flag_done = True
+
+
+tests.append(test_image)
+
+
+def test_null_mode():
+    global flag_done
+    s.background((255, 255, 255))
+    s.rotate(s.frame_count)
+    s.rect_mode("CENTER")
+    s.translate(s.width // 2, s.height // 2)
+    s.image(d.retrieve_frame(), 0, 0)
+
+    if s.frame_count > 150:
+        flag_done = True
+
+
+control_points = [(100, 100), (150, 500), (450, 500), (500, 150)]
+
+
+def test_bezier():
+    global flag_done
+    s.background((255, 255, 255))
+    s.stroke((255, 0, 0))
+    s.stroke_weight(3)
+    s.bezier_curve(control_points, s.frame_count)
+
+    s.stroke((0, 0, 255))
+    s.fill((0, 0, 255))
+    for point in control_points:
+        s.circle(point[0], point[1], 5)
+
+    if s.frame_count > 150:
+        flag_done = True
+
+
+tests.append(test_bezier)
+
+
+def test_pie():
+    global flag_done
+    # This is so trippy
+    s.background((200, 200, 200))
+    s.no_fill()
+    s.rotate(s.frame_count * 1.1)
+    s.scale(1.25, 0.75)
+    s.translate(s.width//2, s.height//2)
+    s.stroke((255, 255, 255))
+    s.stroke_weight(3)
+    s.fill((255, 0, 0))
+
+    s.stroke((0, 0, 255))
+    s.arc_pie(s.frame_count + 150, s.frame_count * 2, 0, 0, s.width//2, s.height//2)
+
+    if s.frame_count > 180:
+        flag_done = True
+
+
+tests.append(test_pie)
+
+
+def test_arc_closed():
+    global flag_done
+    s.background((200, 200, 200))
+    s.no_fill()
+    s.rotate(s.frame_count * 1.1)
+    s.scale(1.25, 0.75)
+    s.translate(s.width//2, s.height//2)
+    s.stroke((255, 255, 255))
+    s.stroke_weight(3)
+    s.fill((255, 0, 0))
+
+    s.stroke((0, 0, 255))
+    s.arc_closed(s.frame_count + 150, s.frame_count * 2, 0, 0, s.width//2, s.height//2)
+
+    if s.frame_count > 180:
+        flag_done = True
+
+
+tests.append(test_arc_closed)
+
+
+def test_arc_open():
+    global flag_done
+    s.background((200, 200, 200))
+    s.no_fill()
+    s.rotate(s.frame_count * 1.1)
+    s.scale(1.25, 0.75)
+    s.translate(s.width//2, s.height//2)
+    s.stroke((255, 255, 255))
+    s.stroke_weight(3)
+    s.fill((255, 0, 0))
+
+    s.stroke((0, 0, 255))
+    s.arc_open(s.frame_count + 150, s.frame_count * 2, 0, 0, s.width//2, s.height//2)
+
+    if s.frame_count > 180:
+        flag_done = True
+
+
+tests.append(test_arc_open)
+
+
+def test_erase():
+    global flag_done
+    s.background((200, 200, 200))
+    s.fill((255, 0, 0))
+    s.circle(s.width//2, s.height//2, s.width//2)
+    s.fill((0, 0, 255))
+    s.erase()
+    s.rect(0, s.height//3, s.width, s.height//3 + 40)
+    s.no_erase()
+    s.rect(s.width//3, 0, s.width//3 + 40, s.height)
+    s.erase()
+    s.translate(90, 90)
+    s.triangle(120, 120, 180, 240, 240, 120)
+    s.no_erase()
+
+    if s.frame_count > 160:
+        flag_done = True
+
+
+tests.append(test_erase)
+
+
+def test_lerp():
+    global flag_done
+    s.stroke((255, 255, 255))
+    s.background((51, 51, 51))
+    color_a = (218, 165, 32)
+    color_b = (72, 61, 139)
+    inter_a = s.lerp_color(color_a, color_b, 0.33)
+    inter_b = s.lerp_color(color_a, color_b, 0.66)
+    s.fill(color_a)
+    s.rect(10, 20, 20, 60)
+    s.fill(inter_a)
+    s.rect(30, 20, 20, 60)
+    s.fill(inter_b)
+    s.rect(50, 20, 20, 60)
+    s.fill(color_b)
+    s.rect(70, 20, 20, 60)
+
+    if s.frame_count > 160:
+        flag_done = True
+
+
+tests.append(test_lerp)
+
+
+s.start(setup, draw, "Running tests")
+